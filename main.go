package main

/*
A cross-platform I2P-only BitTorrent client.
Copyright (C) 2024 Haris Khan

This program is free software: you can redistribute it and/or modify
it under the terms of the GNU General Public License as published by
the Free Software Foundation, either version 3 of the License, or
(at your option) any later version.

This program is distributed in the hope that it will be useful,
but WITHOUT ANY WARRANTY; without even the implied warranty of
MERCHANTABILITY or FITNESS FOR A PARTICULAR PURPOSE.  See the
GNU General Public License for more details.

You should have received a copy of the GNU General Public License
along with this program.  If not, see <https://www.gnu.org/licenses/>.
*/

import (
	"context"
	"eeptorrent/lib/download"
	"eeptorrent/lib/i2p"
	"eeptorrent/lib/peer"
	"eeptorrent/lib/tracker"
	"eeptorrent/lib/util"
	"eeptorrent/lib/util/logo"
	"fmt"
	"fyne.io/fyne/v2"
	"fyne.io/fyne/v2/app"
	"fyne.io/fyne/v2/canvas"
	"fyne.io/fyne/v2/container"
	"fyne.io/fyne/v2/dialog"
	"fyne.io/fyne/v2/widget"
	"github.com/sirupsen/logrus"
	"image/color"
	"path/filepath"
	"strconv"
	"sync"
	"sync/atomic"
	"time"

	"github.com/go-i2p/go-i2p-bt/metainfo"
	"os"
)

/*
	//Trackers

"ahsplxkbhemefwvvml7qovzl5a2b5xo5i7lyai7ntdunvcyfdtna.b32.i2p //tracker2.postman.i2p
"w7tpbzncbcocrqtwwm3nezhnnsw4ozadvi2hmvzdhrqzfxfum7wa.b32.i2p // opentracker.dg2.i2p
"afuuortfaqejkesne272krqvmafn65mhls6nvcwv3t7l2ic2p4kq.b32.i2p // lyoko.i2p
"s5ikrdyjwbcgxmqetxb3nyheizftms7euacuub2hic7defkh3xhq.b32.i2p // tracker.thebland.i2p
"nfrjvknwcw47itotkzmk6mdlxmxfxsxhbhlr5ozhlsuavcogv4hq.b32.i2p // torrfreedom.i2p
*/
var (
	log          = logrus.StandardLogger()
	maxRetries   = 20
	initialDelay = 2 * time.Second
)

func init() {
	// Configure logrus
	log.SetFormatter(&logrus.TextFormatter{
		FullTimestamp: true,
		DisableColors: false,
	})
	log.SetLevel(logrus.DebugLevel)
}

func main() {
	// Initialize the Fyne application
	myApp := app.New()
	myApp.SetIcon(logo.ResourceLogo32Png)

	myWindow := myApp.NewWindow("EepTorrent")

	//Set background
	// Create the background image
	background := canvas.NewImageFromResource(logo.ResourceLogoPng)
	background.FillMode = canvas.ImageFillContain // Adjust as needed: FillOriginal, FillContain, FillFill, FillStretch

	// Optionally, set a semi-transparent overlay if needed
	overlay := canvas.NewRectangle(color.NRGBA{0, 0, 0, 100}) // Semi-transparent black
	overlay.SetMinSize(myWindow.Canvas().Size())
	// Show disclaimer
	showDisclaimer(myApp, myWindow)

	// Create UI components for the main content
	progressBar := widget.NewProgressBar()
	statusLabel := widget.NewLabel("Ready")
	startButton := widget.NewButton("Start Download", nil)
	stopButton := widget.NewButton("Stop Download", nil)
	stopButton.Disable()

	// Variables to manage download state
	var dm *download.DownloadManager
	var wg sync.WaitGroup
	var downloadInProgress bool
	var downloadCancel context.CancelFunc

	// Create the settings form
	downloadDirEntry := widget.NewEntry()
	downloadDirEntry.SetPlaceHolder("Select download directory")
	downloadDirButton := widget.NewButton("Browse", func() {
		dirDialog := dialog.NewFolderOpen(func(list fyne.ListableURI, err error) {
			if err == nil && list != nil {
				downloadDirEntry.SetText(list.Path())
			}
		}, myWindow)
		dirDialog.Show()
	})

	maxConnectionsEntry := widget.NewEntry()
	maxConnectionsEntry.SetText("50") // Default value
	/*
		portEntry := widget.NewEntry()
		portEntry.SetText("6881") // Default port

		uploadLimitEntry := widget.NewEntry()
		uploadLimitEntry.SetText("0") // 0 means unlimited

		downloadLimitEntry := widget.NewEntry()
		downloadLimitEntry.SetText("0") // 0 means unlimited

	*/

	loggingLevelSelect := widget.NewSelect([]string{"Debug", "Info", "Warning", "Error", "Fatal", "Panic"}, func(value string) {
		// Adjust log level based on selection
		switch value {
		case "Debug":
			log.SetLevel(logrus.DebugLevel)
		case "Info":
			log.SetLevel(logrus.InfoLevel)
		case "Warning":
			log.SetLevel(logrus.WarnLevel)
		case "Error":
			log.SetLevel(logrus.ErrorLevel)
		case "Fatal":
			log.SetLevel(logrus.FatalLevel)
		case "Panic":
			log.SetLevel(logrus.PanicLevel)
		}
	})
	loggingLevelSelect.SetSelected("Debug")
	// Assemble the settings form
	settingsForm := widget.NewForm(
		widget.NewFormItem("Download Directory", container.NewHBox(downloadDirEntry, downloadDirButton)),
		widget.NewFormItem("Max Connections", maxConnectionsEntry),
		/*
			widget.NewFormItem("Listening Port", portEntry),
			widget.NewFormItem("Upload Limit (kB/s)", uploadLimitEntry),
			widget.NewFormItem("Download Limit (kB/s)", downloadLimitEntry),

		*/
		widget.NewFormItem("Logging Level", loggingLevelSelect),
	)
	settingsForm.Resize(fyne.NewSize(600, settingsForm.Size().Height))

	// Create the side menu (settings)
	sideMenu := container.NewVBox(
		widget.NewLabelWithStyle("Settings", fyne.TextAlignLeading, fyne.TextStyle{Bold: true}),
		settingsForm,
	)

	downloadSpeedLabel := widget.NewLabel("Speed: 0 KB/s")

	// Create the main content area
	mainContent := container.NewVBox(
		progressBar,
		downloadSpeedLabel,
		statusLabel,
		container.NewHBox(startButton, stopButton),
	)

	// Layout the UI components with side menu
	content := container.NewBorder(nil, nil, sideMenu, nil, mainContent)
	/*
		content := container.NewStack(
			background,
			sideMenu,
			mainContent, // Your main UI components
		)

	*/

	myWindow.SetContent(content)
	myWindow.Resize(fyne.NewSize(800, 600))

	// Add a menu bar
	menu := fyne.NewMainMenu(
		fyne.NewMenu("File",
			fyne.NewMenuItem("Open Torrent File...", func() {
				// Trigger the start button action
				startButton.OnTapped()
			}),
			fyne.NewMenuItemSeparator(),
			fyne.NewMenuItem("Quit", func() {
				myApp.Quit()
			}),
		),
		fyne.NewMenu("Edit",
			fyne.NewMenuItem("Preferences", func() {
				// Focus on the settings side menu or open a preferences dialog
				// For now, we'll do nothing as settings are always visible
			}),
		),
		fyne.NewMenu("Help",
			fyne.NewMenuItem("About", func() {
				showAboutDialog(myApp, myWindow)
			}),
		),
	)
	myWindow.SetMainMenu(menu)

	// Start button handler
	startButton.OnTapped = func() {
		if downloadInProgress {
			return
		}

		// Validate and apply settings
		downloadDir := downloadDirEntry.Text
		if downloadDir == "" {
			showError("Invalid Settings", fmt.Errorf("Please select a download directory"), myWindow)
			return
		}

		maxConnections, err := strconv.Atoi(maxConnectionsEntry.Text)
		if err != nil || maxConnections <= 0 {
			showError("Invalid Settings", fmt.Errorf("Max Connections must be a positive integer"), myWindow)
			return
		}
		/*
			port, err := strconv.Atoi(portEntry.Text)
			if err != nil || port <= 0 || port > 65535 {
				showError("Invalid Settings", fmt.Errorf("Port must be a valid TCP port number"), myWindow)
				return
			}

				uploadLimit, err := strconv.Atoi(uploadLimitEntry.Text)
				if err != nil || uploadLimit < 0 {
					showError("Invalid Settings", fmt.Errorf("Upload Limit must be 0 or a positive integer"), myWindow)
					return
				}

				downloadLimit, err := strconv.Atoi(downloadLimitEntry.Text)
				if err != nil || downloadLimit < 0 {
					showError("Invalid Settings", fmt.Errorf("Download Limit must be 0 or a positive integer"), myWindow)
					return
				}

		*/

		// Open file dialog to select torrent file
		dialog.ShowFileOpen(func(reader fyne.URIReadCloser, err error) {
			if err != nil || reader == nil {
				return
			}

			torrentFilePath := reader.URI().Path()
			reader.Close()

			downloadInProgress = true
			startButton.Disable()
			stopButton.Enable()
			statusLabel.SetText("Initializing download...")

			// Run the download in a separate goroutine
			go func() {
				defer func() {
					downloadInProgress = false
					startButton.Enable()
					stopButton.Disable()
					statusLabel.SetText("Download completed")
				}()

				// Initialize download stats
				stats := download.NewDownloadStats()

				// Initialize SAM
				err := i2p.InitSAM()
				if err != nil {
					showError("Failed to initialize SAM", err, myWindow)
					return
				}
				defer i2p.CloseSAM()

				// Load the torrent file
				mi, err := metainfo.LoadFromFile(torrentFilePath)
				if err != nil {
					showError("Failed to load torrent", err, myWindow)
					return
				}

				info, err := mi.Info()
				if err != nil {
					showError("Failed to parse torrent info", err, myWindow)
					return
				}

				// Initialize the file writer
				var outputPath string
				var mode os.FileMode
				if len(info.Files) == 0 {
					// Single-file torrent
					outputPath = filepath.Join(downloadDir, info.Name)
					mode = 0644
				} else {
					// Multi-file torrent
					outputPath = filepath.Join(downloadDir, info.Name)
					mode = 0755
					// Create the directory if it doesn't exist
					err := os.MkdirAll(outputPath, mode)
					if err != nil && !os.IsExist(err) {
						showError("Failed to create output directory", err, myWindow)
						return
					}
				}

				writer := metainfo.NewWriter(outputPath, info, mode)
				dm = download.NewDownloadManager(writer, info.TotalLength(), info.PieceLength, len(info.Pieces))
				dm.DownloadDir = downloadDir
				progressTicker := time.NewTicker(10 * time.Second)
				ctx, cancel := context.WithCancel(context.Background())
				downloadCancel = cancel

				go func() {
					var prevDownloaded int64 = 0
					for {
						select {
						case <-progressTicker.C:
							dm.LogProgress()
							progress := dm.Progress() / 100

							// Safely load the total downloaded bytes
							currentDownloaded := atomic.LoadInt64(&dm.Downloaded)
							bytesDownloaded := currentDownloaded - prevDownloaded
							prevDownloaded = currentDownloaded

							downloadSpeedKBps := float64(bytesDownloaded) / 1024 // KB/s

							// Update GUI elements on the main thread
							//fyne.CurrentApp().Driver().RunOnMain(func() {
							progressBar.SetValue(progress)
							statusLabel.SetText(fmt.Sprintf("Downloading: %.2f%%", dm.Progress()))
							downloadSpeedLabel.SetText(fmt.Sprintf("Speed: %.2f KB/s", downloadSpeedKBps))
							//})
						case <-ctx.Done():
							progressTicker.Stop()
							return
						}
					}
				}()
				defer progressTicker.Stop()

				// Get peers from tracker
				//peers, err := tracker.GetPeersFromSimpTracker(&mi)
				//peers, err := tracker.GetPeersFromPostmanTracker(&mi)
				/*
					peers, err := tracker.GetPeersFromPostmanTracker(&mi)
					if err != nil {
						showError("Failed to get peers from tracker", err, myWindow)
						return
					}

				*/
				var allPeers [][]byte
				peersPostman, err := tracker.GetPeersFromPostmanTracker(&mi)
				if err != nil {
					log.WithError(err).Warn("Failed to get peers from Postman Tracker")
				} else {
					allPeers = append(allPeers, peersPostman...)
				}

				peersSimp, err := tracker.GetPeersFromSimpTracker(&mi)
				if err != nil {
					log.WithError(err).Warn("Failed to get peers from Simp Tracker")
				} else {
					allPeers = append(allPeers, peersSimp...)
				}

				peersDg2, err := tracker.GetPeersFromDg2Tracker(&mi)
				if err != nil {
					log.WithError(err).Warn("Failed to get peers from Dg2 Tracker")
				} else {
					allPeers = append(allPeers, peersDg2...)
				}

<<<<<<< HEAD
	peersSkank, err := tracker.GetPeersFromSkankTracker(&mi)
	if err != nil {
		log.WithError(err).Warn("Failed to get peers from skank Tracker")
	} else {
		allPeers = append(allPeers, peersSkank...)
	}

	if len(allPeers) == 0 {
		showError("Failed to get peers from any tracker", fmt.Errorf("No peers found"), myWindow)
		torrent.Status = "Error"
		torrentList.Refresh()
		cancel()
		return
	}
	uniquePeers := removeDuplicatePeers(allPeers)
=======
				if len(allPeers) == 0 {
					showError("Failed to get peers from any tracker", fmt.Errorf("No peers found"), myWindow)
					return
				}
				uniquePeers := removeDuplicatePeers(allPeers)

				// Limit the number of connections based on user settings
				/*
					maxPeers := maxConnections
					if len(peers) < maxPeers {
						maxPeers = len(peers)
					}

					for i := 0; i < maxPeers; i++ {
						wg.Add(1)
						go func(peerHash []byte, index int) {
							defer wg.Done()
							stats.ConnectionStarted()
							defer stats.ConnectionEnded()
							//peer.ConnectToPeer(ctx, peerHash, index, &mi, dm)
							retryConnect(ctx, peerHash, index, &mi, dm, maxRetries, initialDelay)
						}(peers[i], i)
					}

				*/
				maxPeers := maxConnections
				if len(uniquePeers) < maxPeers {
					maxPeers = len(uniquePeers)
				}
>>>>>>> 86ab5366

				for i := 0; i < maxPeers; i++ {
					wg.Add(1)
					go func(peerHash []byte, index int) {
						defer wg.Done()
						stats.ConnectionStarted()
						defer stats.ConnectionEnded()
						retryConnect(ctx, peerHash, index, &mi, dm, maxRetries, initialDelay)
					}(uniquePeers[i], i)
				}

				wg.Wait()

				cancel()

				if dm.IsFinished() {
					dialog.ShowInformation("Download Complete", fmt.Sprintf("Downloaded %s successfully.", info.Name), myWindow)
				} else {
					dialog.ShowInformation("Download Incomplete", "The download did not complete successfully.", myWindow)
				}
			}()
		}, myWindow)
	}

	// Stop button handler
	stopButton.OnTapped = func() {
		if !downloadInProgress {
			return
		}
		statusLabel.SetText("Stopping download...")
		if downloadCancel != nil {
			downloadCancel()
		}
	}

	// Show the window and start the GUI event loop
	myWindow.ShowAndRun()
}

// Helper function to display errors
func showError(title string, err error, parent fyne.Window) {
	dialog.ShowError(fmt.Errorf("%s: %v", title, err), parent)
}

// Helper function to show the About dialog
func showAboutDialog(app fyne.App, parent fyne.Window) {
	gitCommitDisplay := util.GitCommit
	dialog.ShowCustom("About EepTorrent", "Close",
		container.NewVBox(
			widget.NewLabelWithStyle("EepTorrent", fyne.TextAlignCenter, fyne.TextStyle{Bold: true}),
			widget.NewLabel(fmt.Sprintf("Version: %s-%s", util.Version, gitCommitDisplay)),
			widget.NewLabel("A cross-platform I2P-only BitTorrent client."),
			widget.NewLabel("© 2024 Haris Khan"),
		), parent)
}

// retryConnect attempts to connect to a peer with retry logic.
// maxRetries: Maximum number of retry attempts.
// initialDelay: Initial delay before the first retry.
func retryConnect(ctx context.Context, peerHash []byte, index int, mi *metainfo.MetaInfo, dm *download.DownloadManager, maxRetries int, initialDelay time.Duration) {
	delay := initialDelay

	for attempt := 1; attempt <= maxRetries; attempt++ {
		select {
		case <-ctx.Done():
			log.Infof("Context cancelled, stopping retries for peer %d", index)
			return
		default:
		}

		err := peer.ConnectToPeer(ctx, peerHash, index, mi, dm)
		if err == nil {
			log.Infof("Successfully connected to peer %d on attempt %d", index, attempt)
			return
		}

		log.Errorf("Attempt %d to connect to peer %d failed: %v", attempt, index, err)

		if attempt < maxRetries {
			log.Infof("Retrying to connect to peer %d after %v...", index, delay)
			select {
			case <-ctx.Done():
				log.Infof("Context cancelled during delay, stopping retries for peer %d", index)
				return
			case <-time.After(delay):
				// Exponential backoff: double the delay for the next attempt
				delay *= 2
				if delay > 60*time.Second {
					delay = 60 * time.Second // Cap the delay to 60 seconds
				}
			}
		}
	}

	log.Errorf("Exceeded maximum retries (%d) for peer %d", maxRetries, index)
}
func removeDuplicatePeers(peers [][]byte) [][]byte {
	peerSet := make(map[string]struct{})
	uniquePeers := make([][]byte, 0, len(peers))

	for _, peer := range peers {
		peerStr := string(peer)
		if _, exists := peerSet[peerStr]; !exists {
			peerSet[peerStr] = struct{}{}
			uniquePeers = append(uniquePeers, peer)
		}
	}
	return uniquePeers
}

func showDisclaimer(app fyne.App, parent fyne.Window) {
	// Create the content for the disclaimer
	disclaimerContent := container.NewVBox(
		widget.NewLabelWithStyle("Disclaimer", fyne.TextAlignCenter, fyne.TextStyle{Bold: true}),
		widget.NewLabel("EepTorrent is experimental software. It will have bugs, faulty GUIs and other things.\nBut at the same time will be updated frequently, check back for updates!"),
		widget.NewLabel("EepTorrent Copyright (C) 2024 Haris Khan\nThis program comes with ABSOLUTELY NO WARRANTY.\nThis is free software, and you are welcome to redistribute it under certain conditions. See COPYING for details."),
	)

	// Create the custom confirmation dialog
	dialog := dialog.NewCustomConfirm(
		"Experimental Software",
		"Accept",
		"Decline",
		disclaimerContent,
		func(accepted bool) {
			if !accepted {
				// User declined the disclaimer; exit the application
				app.Quit()
			}
			// If accepted, do nothing and allow the application to continue
		},
		parent,
	)

	// Make the dialog modal (prevents interaction with other windows until closed)
	dialog.SetDismissText("Decline")
	dialog.Show()
}<|MERGE_RESOLUTION|>--- conflicted
+++ resolved
@@ -388,23 +388,6 @@
 					allPeers = append(allPeers, peersDg2...)
 				}
 
-<<<<<<< HEAD
-	peersSkank, err := tracker.GetPeersFromSkankTracker(&mi)
-	if err != nil {
-		log.WithError(err).Warn("Failed to get peers from skank Tracker")
-	} else {
-		allPeers = append(allPeers, peersSkank...)
-	}
-
-	if len(allPeers) == 0 {
-		showError("Failed to get peers from any tracker", fmt.Errorf("No peers found"), myWindow)
-		torrent.Status = "Error"
-		torrentList.Refresh()
-		cancel()
-		return
-	}
-	uniquePeers := removeDuplicatePeers(allPeers)
-=======
 				if len(allPeers) == 0 {
 					showError("Failed to get peers from any tracker", fmt.Errorf("No peers found"), myWindow)
 					return
@@ -434,7 +417,6 @@
 				if len(uniquePeers) < maxPeers {
 					maxPeers = len(uniquePeers)
 				}
->>>>>>> 86ab5366
 
 				for i := 0; i < maxPeers; i++ {
 					wg.Add(1)
