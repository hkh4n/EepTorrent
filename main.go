--- conflicted
+++ resolved
@@ -19,7 +19,6 @@
 */
 
 import (
-	"bytes"
 	"context"
 	"eeptorrent/lib/download"
 	"eeptorrent/lib/i2p"
@@ -34,15 +33,8 @@
 	"fyne.io/fyne/v2/container"
 	"fyne.io/fyne/v2/dialog"
 	"fyne.io/fyne/v2/widget"
-	pp "github.com/go-i2p/go-i2p-bt/peerprotocol"
-	"github.com/go-i2p/sam3"
 	"github.com/sirupsen/logrus"
-<<<<<<< HEAD
-	"net"
-=======
 	"image/color"
-	"io"
->>>>>>> b968c0f5
 	"path/filepath"
 	"strconv"
 	"sync"
@@ -84,7 +76,7 @@
 func main() {
 	// Initialize the Fyne application
 	myApp := app.New()
-	myApp.SetIcon(logo.ResourceLogo32Png) // Ensure you have the correct icon resource
+	myApp.SetIcon(logo.ResourceLogo32Png)
 
 	myWindow := myApp.NewWindow("EepTorrent")
 
@@ -141,7 +133,6 @@
 		}
 	})
 	loggingLevelSelect.SetSelected("Debug")
-
 	// Assemble the settings form
 	settingsForm := widget.NewForm(
 		widget.NewFormItem("Download Directory", container.NewHBox(downloadDirEntry, downloadDirButton)),
